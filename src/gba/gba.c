--- conflicted
+++ resolved
@@ -584,12 +584,8 @@
 void _checkOverrides(struct GBA* gba, uint32_t id) {
 	int i;
 	for (i = 0; _overrides[i].id[0]; ++i) {
-<<<<<<< HEAD
-		if (*(uint32_t*) &_overrides[i].id == id) {
-=======
 		const uint32_t* overrideId = (const uint32_t*) _overrides[i].id;
 		if (*overrideId == id) {
->>>>>>> cc53b06c
 			switch (_overrides[i].type) {
 				case SAVEDATA_FLASH512:
 				case SAVEDATA_FLASH1M:
